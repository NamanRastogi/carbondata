--- conflicted
+++ resolved
@@ -55,10 +55,7 @@
 import org.carbondata.core.keygenerator.directdictionary.DirectDictionaryGenerator;
 import org.carbondata.core.keygenerator.directdictionary.DirectDictionaryKeyGeneratorFactory;
 import org.carbondata.core.keygenerator.factory.KeyGeneratorFactory;
-import org.carbondata.core.util.CarbonProperties;
-import org.carbondata.core.util.CarbonTimeStatisticsFactory;
-import org.carbondata.core.util.CarbonUtil;
-import org.carbondata.core.util.DataTypeUtil;
+import org.carbondata.core.util.*;
 import org.carbondata.core.writer.ByteArrayHolder;
 import org.carbondata.core.writer.HierarchyValueWriterForCSV;
 import org.carbondata.processing.dataprocessor.manager.CarbonDataProcessorManager;
@@ -707,13 +704,8 @@
    */
   private void updateStoreLocation() {
     loadFolderLoc = CarbonDataProcessorUtil
-<<<<<<< HEAD
         .getLocalDataFolderLocation(meta.getDatabaseName(), meta.getTableName(), meta.getTaskNo(),
-            meta.getPartitionID(), meta.getSegmentId()+"");
-=======
-        .getLocalDataFolderLocation(meta.getSchemaName(), meta.getTableName(), meta.getTaskNo(),
             meta.getPartitionID(), meta.getSegmentId()+"", false);
->>>>>>> b82a960b
   }
 
   private String getBadLogStoreLocation(String storeLocation) {
@@ -1780,12 +1772,8 @@
   private void processnoDictionaryDim(int index, String dimensionValue, String dataType,
       boolean isStringDataType, ByteBuffer[] out) {
     if (!(isStringDataType)) {
-<<<<<<< HEAD
-      if (!DataTypeUtil.isValidData(dimensionValue, DataTypeUtil.getDataType(dataType))) {
-=======
       if (null == DataTypeUtil
           .normalizeIntAndLongValues(dimensionValue, DataTypeUtil.getDataType(dataType))) {
->>>>>>> b82a960b
         dimensionValue = CarbonCommonConstants.MEMBER_DEFAULT_VAL;
       }
     }
@@ -1848,7 +1836,7 @@
 
   private CarbonDimension[] populateNameToCarbonDimensionMap() {
     CarbonTable carbonTable = CarbonMetadata.getInstance().getCarbonTable(
-        meta.getSchemaName() + CarbonCommonConstants.UNDERSCORE + meta.getTableName());
+        meta.getDatabaseName() + CarbonCommonConstants.UNDERSCORE + meta.getTableName());
     List<CarbonDimension> dimensionsList = carbonTable.getDimensionByTableName(meta.getTableName());
     CarbonDimension[] dimensionOrdinalToDimensionMapping =
         new CarbonDimension[meta.getColumnSchemaDetailsWrapper().getColumnSchemaDetailsMap()
