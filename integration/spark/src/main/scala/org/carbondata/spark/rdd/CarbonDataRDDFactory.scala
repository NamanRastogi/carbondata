/*
 * Licensed to the Apache Software Foundation (ASF) under one or more
 * contributor license agreements.  See the NOTICE file distributed with
 * this work for additional information regarding copyright ownership.
 * The ASF licenses this file to You under the Apache License, Version 2.0
 * (the "License"); you may not use this file except in compliance with
 * the License.  You may obtain a copy of the License at
 *
 *    http://www.apache.org/licenses/LICENSE-2.0
 *
 * Unless required by applicable law or agreed to in writing, software
 * distributed under the License is distributed on an "AS IS" BASIS,
 * WITHOUT WARRANTIES OR CONDITIONS OF ANY KIND, either express or implied.
 * See the License for the specific language governing permissions and
 * limitations under the License.
 */


package org.carbondata.spark.rdd

import java.util
import java.util.concurrent.{Executors, ExecutorService, Future}

import scala.collection.JavaConverters._
import scala.collection.mutable.ListBuffer
import scala.util.Random
import scala.util.control.Breaks._

import org.apache.hadoop.conf.{Configurable, Configuration}
import org.apache.hadoop.mapreduce.Job
import org.apache.hadoop.mapreduce.lib.input.FileSplit
import org.apache.spark.{Logging, Partition, SparkContext, SparkEnv}
<<<<<<< HEAD
import org.apache.spark.sql.{CarbonEnv, SQLContext}
import org.apache.spark.sql.execution.command.{AlterTableModel, CompactionModel, Partitioner}
=======
import org.apache.spark.sql.{CarbonEnv, CarbonRelation, SQLContext}
import org.apache.spark.sql.execution.command.{AlterTableModel, CompactionCallableModel,
CompactionModel, Partitioner}
>>>>>>> b82a960b
import org.apache.spark.sql.hive.DistributionUtil
import org.apache.spark.util.{FileUtils, SplitUtils}

import org.carbondata.common.logging.LogServiceFactory
import org.carbondata.core.carbon.CarbonDataLoadSchema
import org.carbondata.core.carbon.datastore.block.{Distributable, TableBlockInfo}
import org.carbondata.core.carbon.metadata.CarbonMetadata
import org.carbondata.core.carbon.metadata.schema.table.CarbonTable
import org.carbondata.core.constants.CarbonCommonConstants
import org.carbondata.core.load.{BlockDetails, LoadMetadataDetails}
import org.carbondata.core.util.CarbonUtil
import org.carbondata.integration.spark.merger.{CompactionCallable, CompactionType}
import org.carbondata.lcm.locks.{CarbonLockFactory, ICarbonLock, LockUsage}
import org.carbondata.lcm.status.SegmentStatusManager
import org.carbondata.processing.util.CarbonDataProcessorUtil
import org.carbondata.spark._
import org.carbondata.spark.load._
import org.carbondata.spark.merger.CarbonDataMergerUtil
import org.carbondata.spark.splits.TableSplit
import org.carbondata.spark.util.{CarbonQueryUtil, LoadMetadataUtil}


/**
 * This is the factory class which can create different RDD depends on user needs.
 *
 */
object CarbonDataRDDFactory extends Logging {

  val logger = LogServiceFactory.getLogService(CarbonDataRDDFactory.getClass.getName)

  // scalastyle:off
  def partitionCarbonData(sc: SparkContext,
      databaseName: String,
      tableName: String,
      sourcePath: String,
      targetFolder: String,
      requiredColumns: Array[String],
      headers: String,
      delimiter: String,
      quoteChar: String,
      escapeChar: String,
      multiLine: Boolean,
      partitioner: Partitioner): String = {
    // scalastyle:on
    val status = new
        CarbonDataPartitionRDD(sc, new PartitionResultImpl(), databaseName, tableName, sourcePath,
          targetFolder, requiredColumns, headers, delimiter, quoteChar, escapeChar, multiLine,
          partitioner
        ).collect
    CarbonDataProcessorUtil
      .renameBadRecordsFromInProgressToNormal("partition/" + databaseName + '/' + tableName)
    var loadStatus = CarbonCommonConstants.STORE_LOADSTATUS_SUCCESS
    status.foreach {
      case (key, value) =>
        if (value) {
          loadStatus = CarbonCommonConstants.STORE_LOADSTATUS_PARTIAL_SUCCESS
        }
    }
    loadStatus
  }

  def mergeCarbonData(
      sqlContext: SQLContext,
      carbonLoadModel: CarbonLoadModel,
      storeLocation: String,
      hdfsStoreLocation: String,
      partitioner: Partitioner) {
    val table = CarbonMetadata.getInstance()
      .getCarbonTable(carbonLoadModel.getDatabaseName + "_" + carbonLoadModel.getTableName)
    val metaDataPath: String = table.getMetaDataFilepath
    var currentRestructNumber = CarbonUtil
      .checkAndReturnCurrentRestructFolderNumber(metaDataPath, "RS_", false)
    if (-1 == currentRestructNumber) {
      currentRestructNumber = 0
    }
  }

  def deleteLoadByDate(
      sqlContext: SQLContext,
      schema: CarbonDataLoadSchema,
      databaseName: String,
      tableName: String,
      hdfsStoreLocation: String,
      dateField: String,
      dateFieldActualName: String,
      dateValue: String,
      partitioner: Partitioner) {

    val sc = sqlContext
    // Delete the records based on data
    val table = org.carbondata.core.carbon.metadata.CarbonMetadata.getInstance
      .getCarbonTable(databaseName + "_" + tableName)

    var currentRestructNumber = CarbonUtil
      .checkAndReturnCurrentRestructFolderNumber(table.getMetaDataFilepath, "RS_", false)
    if (-1 == currentRestructNumber) {
      currentRestructNumber = 0
    }
    val segmentStatusManager = new SegmentStatusManager(table.getAbsoluteTableIdentifier)
    val loadMetadataDetailsArray =
      segmentStatusManager.readLoadMetadata(table.getMetaDataFilepath()).toList
    val resultMap = new CarbonDeleteLoadByDateRDD(
      sc.sparkContext,
      new DeletedLoadResultImpl(),
      databaseName,
      table.getDatabaseName,
      dateField,
      dateFieldActualName,
      dateValue,
      partitioner,
      table.getFactTableName,
      tableName,
      hdfsStoreLocation,
      loadMetadataDetailsArray,
      currentRestructNumber).collect.groupBy(_._1)

    var updatedLoadMetadataDetailsList = new ListBuffer[LoadMetadataDetails]()
    if (resultMap.nonEmpty) {
      if (resultMap.size == 1) {
        if (resultMap.contains("")) {
          logError("Delete by Date request is failed")
          sys.error("Delete by Date request is failed, potential causes " +
                    "Empty store or Invalid column type, For more details please refer logs.")
        }
      }
      val updatedloadMetadataDetails = loadMetadataDetailsArray.map { elem => {
        var statusList = resultMap.get(elem.getLoadName)
        // check for the merged load folder.
        if (statusList.isEmpty && null != elem.getMergedLoadName) {
          statusList = resultMap.get(elem.getMergedLoadName)
        }

        if (statusList.isDefined) {
          elem.setModificationOrdeletionTimesStamp(CarbonLoaderUtil.readCurrentTime())
          // if atleast on CarbonCommonConstants.MARKED_FOR_UPDATE status exist,
          // use MARKED_FOR_UPDATE
          if (statusList.get
            .forall(status => status._2 == CarbonCommonConstants.MARKED_FOR_DELETE)) {
            elem.setLoadStatus(CarbonCommonConstants.MARKED_FOR_DELETE)
          } else {
            elem.setLoadStatus(CarbonCommonConstants.MARKED_FOR_UPDATE)
            updatedLoadMetadataDetailsList += elem
          }
          elem
        } else {
          elem
        }
      }

      }

      // Save the load metadata
      val carbonLock = CarbonLockFactory
        .getCarbonLockObj(table.getAbsoluteTableIdentifier.getCarbonTableIdentifier,
          LockUsage.METADATA_LOCK
        )
      try {
        if (carbonLock.lockWithRetries()) {
          logInfo("Successfully got the table metadata file lock")
          if (updatedLoadMetadataDetailsList.nonEmpty) {
            // TODO: Load Aggregate tables after retention.
          }

          // write
          CarbonLoaderUtil.writeLoadMetadata(
            schema,
            databaseName,
            table.getDatabaseName,
            updatedloadMetadataDetails.asJava
          )
        }
      } finally {
        if (carbonLock.unlock()) {
          logInfo("unlock the table metadata file successfully")
        } else {
          logError("Unable to unlock the metadata lock")
        }
      }
    } else {
      logError("Delete by Date request is failed")
      logger.audit(s"The delete load by date is failed for $databaseName.$tableName")
      sys.error("Delete by Date request is failed, potential causes " +
                "Empty store or Invalid column type, For more details please refer logs.")
    }
  }

  def configSplitMaxSize(context: SparkContext, filePaths: String,
    hadoopConfiguration: Configuration): Unit = {
    val defaultParallelism = if (context.defaultParallelism < 1) 1 else context.defaultParallelism
    val spaceConsumed = FileUtils.getSpaceOccupied(filePaths)
    val blockSize =
      hadoopConfiguration.getLongBytes("dfs.blocksize", CarbonCommonConstants.CARBON_256MB)
    logInfo("[Block Distribution]")
    // calculate new block size to allow use all the parallelism
    if (spaceConsumed < defaultParallelism * blockSize) {
      var newSplitSize: Long = spaceConsumed / defaultParallelism
      if (newSplitSize < CarbonCommonConstants.CARBON_16MB) {
        newSplitSize = CarbonCommonConstants.CARBON_16MB
      }
      hadoopConfiguration.set(
        "mapreduce.input.fileinputformat.split.maxsize", newSplitSize.toString)
      logInfo("totalInputSpaceConsumed : " + spaceConsumed +
        " , defaultParallelism : " + defaultParallelism)
      logInfo("mapreduce.input.fileinputformat.split.maxsize : " + newSplitSize.toString)
    }
  }

  def alterTableForCompaction(sqlContext: SQLContext,
    alterTableModel: AlterTableModel,
    carbonLoadModel: CarbonLoadModel, partitioner: Partitioner, hdfsStoreLocation: String,
    kettleHomePath: String, storeLocation: String): Unit = {
    var compactionSize: Long = 0
    var compactionType: CompactionType = CompactionType.MINOR_COMPACTION
    if (alterTableModel.compactionType.equalsIgnoreCase("major")) {
      compactionSize = CarbonDataMergerUtil.getCompactionSize(CompactionType.MAJOR_COMPACTION)
      compactionType = CompactionType.MAJOR_COMPACTION
    }
    else {
      compactionType = CompactionType.MINOR_COMPACTION
    }

    logger
      .audit(s"Compaction request received for table " +
        s"${carbonLoadModel.getDatabaseName}.${carbonLoadModel.getTableName}"
      )
    val carbonTable = carbonLoadModel.getCarbonDataLoadSchema.getCarbonTable
    val tableCreationTime = CarbonEnv.getInstance(sqlContext).carbonCatalog
      .getTableCreationTime(carbonLoadModel.getDatabaseName, carbonLoadModel.getTableName)

    if (null == carbonLoadModel.getLoadMetadataDetails) {
      readLoadMetadataDetails(carbonLoadModel, hdfsStoreLocation)
    }
    // reading the start time of data load.
    val loadStartTime = CarbonLoaderUtil.readCurrentTime()
    carbonLoadModel.setFactTimeStamp(loadStartTime)

    val compactionModel = CompactionModel(compactionSize,
      compactionType,
      carbonTable,
      tableCreationTime
    )

    val lock = CarbonLockFactory
      .getCarbonLockObj(carbonTable.getAbsoluteTableIdentifier.getCarbonTableIdentifier,
        LockUsage.COMPACTION_LOCK
      )

    if (lock.lockWithRetries()) {
      logger
        .info("Acquired the compaction lock for table " + carbonLoadModel
          .getDatabaseName + "." + carbonLoadModel.getTableName
        )
      startCompactionThreads(sqlContext,
        carbonLoadModel,
        partitioner,
        hdfsStoreLocation,
        kettleHomePath,
        storeLocation,
        compactionModel,
        lock
      )
    }
    else {
      logger
        .audit("Not able to acquire the compaction lock for table " +
          s"${carbonLoadModel.getDatabaseName}.${carbonLoadModel.getTableName}"
        )
      logger
        .error("Not able to acquire the compaction lock for table " + carbonLoadModel
          .getDatabaseName + "." + carbonLoadModel.getTableName
        )
      sys.error("Table is already locked for compaction. Please try after some time.")
    }
  }

  def startCompactionThreads(sqlContext: SQLContext,
    carbonLoadModel: CarbonLoadModel,
    partitioner: Partitioner,
    hdfsStoreLocation: String,
    kettleHomePath: String,
    storeLocation: String,
    compactionModel: CompactionModel,
    compactionLock: ICarbonLock): Unit = {
    val executor: ExecutorService = Executors.newFixedThreadPool(1)
    // update the updated table status.
    readLoadMetadataDetails(carbonLoadModel, hdfsStoreLocation)
    var segList: util.List[LoadMetadataDetails] = carbonLoadModel.getLoadMetadataDetails

    // clean up of the stale segments.
    try {
      CarbonLoaderUtil.deletePartialLoadDataIfExist(carbonLoadModel, true)
    }
    catch {
      case e: Exception =>
        logger
          .error("Exception in compaction thread while clean up of stale segments " + e
            .getMessage
          )
    }

    var loadsToMerge = CarbonDataMergerUtil.identifySegmentsToBeMerged(
      hdfsStoreLocation,
      carbonLoadModel,
      partitioner.partitionCount,
      compactionModel.compactionSize,
      segList,
      compactionModel.compactionType
    )

    if (loadsToMerge.size() > 1) {

      val sortedSegments: util.List[LoadMetadataDetails] = new util.ArrayList[LoadMetadataDetails](
        segList
      )
      CarbonDataMergerUtil.sortSegments(sortedSegments)
      val lastSegment = sortedSegments.get(sortedSegments.size()-1)

      new Thread {
        override def run(): Unit = {

          try {
            while (loadsToMerge.size() > 1) {
              deletePartialLoadsInCompaction(carbonLoadModel)
              val futureList: util.List[Future[Void]] = new util.ArrayList[Future[Void]](
                CarbonCommonConstants
                  .DEFAULT_COLLECTION_SIZE
              )

              scanSegmentsAndSubmitJob(futureList, loadsToMerge)

              futureList.asScala.foreach(future => {
                future.get
              }
              )

              // scan again and determine if anything is there to merge again.
              readLoadMetadataDetails(carbonLoadModel, hdfsStoreLocation)
              segList = carbonLoadModel.getLoadMetadataDetails
              // in case of major compaction we will scan only once and come out as it will keep
              // on doing major for the new loads also.
              // excluding the newly added segments.
              if (compactionModel.compactionType == CompactionType.MAJOR_COMPACTION) {

                segList = CarbonDataMergerUtil
                  .filterOutNewlyAddedSegments(segList, loadsToMerge, lastSegment)
              }
              loadsToMerge = CarbonDataMergerUtil.identifySegmentsToBeMerged(
                hdfsStoreLocation,
                carbonLoadModel,
                partitioner.partitionCount,
                compactionModel.compactionSize,
                segList,
                compactionModel.compactionType
              )
            }
          }
          catch {
            case e: Exception =>
              logger.error("Exception in compaction thread " + e.getMessage)
              throw e
          }
          finally {
            executor.shutdownNow()
            deletePartialLoadsInCompaction(carbonLoadModel)
            compactionLock.unlock()
          }
        }
      }.start
    }
    else {
      compactionLock.unlock()
    }

    /**
     * This will submit the loads to be merged into the executor.
      *
      * @param futureList
     */
    def scanSegmentsAndSubmitJob(futureList: util.List[Future[Void]], loadsToMerge: util
    .List[LoadMetadataDetails]): Unit = {

<<<<<<< HEAD
            val future: Future[Void] = executor.submit(new CompactionCallable(hdfsStoreLocation,
              carbonLoadModel,
              partitioner,
              storeLocation,
              compactionModel.carbonTable,
              kettleHomePath,
              compactionModel.tableCreationTime,
              loadsToMerge,
              sqlContext
            )
            )
            futureList.add(future)
            segList = CarbonDataMergerUtil
              .filterOutAlreadyMergedSegments(segList, loadsToMerge)
          }
          else {
            break
          }
        }
=======
      loadsToMerge.asScala.foreach(seg => {
        logger.info("loads identified for merge is " + seg.getLoadName)
>>>>>>> b82a960b
      }
      )

      val compactionCallableModel = CompactionCallableModel(hdfsStoreLocation,
        carbonLoadModel,
        partitioner,
        storeLocation,
        compactionModel.carbonTable,
        kettleHomePath,
        compactionModel.cubeCreationTime,
        loadsToMerge,
        sqlContext,
        compactionModel.compactionType
      )

      val future: Future[Void] = executor
        .submit(new CompactionCallable(compactionCallableModel
        )
        )
      futureList.add(future)
    }
  }

  def deletePartialLoadsInCompaction(carbonLoadModel: CarbonLoadModel): Unit = {
    // Deleting the any partially loaded data if present.
    // in some case the segment folder which is present in store will not have entry in
    // status.
    // so deleting those folders.
    try {
      CarbonLoaderUtil.deletePartialLoadDataIfExist(carbonLoadModel, true)
    }
    catch {
      case e: Exception =>
        logger
          .error("Exception in compaction thread while clean up of stale segments " + e
            .getMessage
          )
    }
  }

  def loadCarbonData(sqlContext: SQLContext,
      carbonLoadModel: CarbonLoadModel,
      storeLocation: String,
      hdfsStoreLocation: String,
      kettleHomePath: String,
      partitioner: Partitioner,
      columinar: Boolean,
      isAgg: Boolean,
      partitionStatus: String = CarbonCommonConstants.STORE_LOADSTATUS_SUCCESS) {
    val carbonTable = carbonLoadModel.getCarbonDataLoadSchema.getCarbonTable
    var currentRestructNumber = -1

    // for handling of the segment Merging.
    def handleSegmentMerging(tableCreationTime: Long): Unit = {
      logger
        .info("compaction need status is " + CarbonDataMergerUtil.checkIfAutoLoadMergingRequired())
      if (CarbonDataMergerUtil.checkIfAutoLoadMergingRequired()) {
        logger
          .audit("Compaction request received for table " + carbonLoadModel
            .getDatabaseName + "." + carbonLoadModel.getTableName
          )
        val compactionSize = 0

        val compactionModel = CompactionModel(compactionSize,
          CompactionType.MINOR_COMPACTION,
          carbonTable,
          tableCreationTime
        )
        val lock = CarbonLockFactory
          .getCarbonLockObj(carbonTable.getAbsoluteTableIdentifier.getCarbonTableIdentifier,
            LockUsage.COMPACTION_LOCK
          )

        var storeLocation = ""
        val configuredStore = CarbonLoaderUtil.getConfiguredLocalDirs(SparkEnv.get.conf)
        if (null != configuredStore && configuredStore.length > 0) {
          storeLocation = configuredStore(Random.nextInt(configuredStore.length))
        }
        if (storeLocation == null) {
          storeLocation = System.getProperty("java.io.tmpdir")
        }
        storeLocation = storeLocation + "/carbonstore/" + System.nanoTime()

        if (lock.lockWithRetries()) {
          logger.info("Acquired the compaction lock.")
          startCompactionThreads(sqlContext,
            carbonLoadModel,
            partitioner,
            hdfsStoreLocation,
            kettleHomePath,
            storeLocation,
            compactionModel,
            lock
          )
        }
        else {
          logger
            .audit("Not able to acquire the compaction lock for table " + carbonLoadModel
              .getDatabaseName + "." + carbonLoadModel.getTableName
            )
          logger
            .error("Not able to acquire the compaction lock for table " + carbonLoadModel
              .getDatabaseName + "." + carbonLoadModel.getTableName
            )
        }
      }
    }

    try {
      logger
        .audit("Data load request has been received for table " + carbonLoadModel
          .getDatabaseName + "." + carbonLoadModel.getTableName
        )

      currentRestructNumber = CarbonUtil
        .checkAndReturnCurrentRestructFolderNumber(carbonTable.getMetaDataFilepath, "RS_", false)
      if (-1 == currentRestructNumber) {
        currentRestructNumber = 0
      }

      // Check if any load need to be deleted before loading new data
      deleteLoadsAndUpdateMetadata(carbonLoadModel, carbonTable, partitioner, hdfsStoreLocation,
        isForceDeletion = false,
        currentRestructNumber)
      if (null == carbonLoadModel.getLoadMetadataDetails) {
        readLoadMetadataDetails(carbonLoadModel, hdfsStoreLocation)
      }

      var currentLoadCount = -1
      val convLoadDetails = carbonLoadModel.getLoadMetadataDetails.asScala
      // taking the latest segment ID present.
      // so that any other segments above this will be deleted.
      if (convLoadDetails.nonEmpty) {
        convLoadDetails.foreach { l =>
          var loadCount = 0
          breakable {
            try {
              loadCount = Integer.parseInt(l.getLoadName)
            } catch {
              case e: NumberFormatException => // case of merge folder. ignore it.
                break
            }
            if (currentLoadCount < loadCount) {
              currentLoadCount = loadCount
            }
          }
        }
      }
      currentLoadCount += 1
      // Deleting the any partially loaded data if present.
      // in some case the segment folder which is present in store will not have entry in status.
      // so deleting those folders.
      try {
        CarbonLoaderUtil.deletePartialLoadDataIfExist(carbonLoadModel, false)
      }
      catch {
        case e: Exception =>
          logger
            .error("Exception in data load while clean up of stale segments " + e
              .getMessage
            )
      }

      // reading the start time of data load.
      val loadStartTime = CarbonLoaderUtil.readCurrentTime()
      carbonLoadModel.setFactTimeStamp(loadStartTime)
      val tableCreationTime = CarbonEnv.getInstance(sqlContext).carbonCatalog
        .getTableCreationTime(carbonLoadModel.getDatabaseName, carbonLoadModel.getTableName)
      val schemaLastUpdatedTime = CarbonEnv.getInstance(sqlContext).carbonCatalog
        .getSchemaLastUpdatedTime(carbonLoadModel.getDatabaseName, carbonLoadModel.getTableName)

      // compaction handling
      handleSegmentMerging(tableCreationTime)

      // get partition way from configuration
      // val isTableSplitPartition = CarbonProperties.getInstance().getProperty(
      // CarbonCommonConstants.TABLE_SPLIT_PARTITION,
      // CarbonCommonConstants.TABLE_SPLIT_PARTITION_DEFAULT_VALUE).toBoolean
      val isTableSplitPartition = false
      var blocksGroupBy: Array[(String, Array[BlockDetails])] = null
      isTableSplitPartition match {
        case true =>
          /*
           * when data handle by table split partition
           * 1) get partition files, direct load or not will get the different files path
           * 2) get files blocks by using SplitUtils
           * 3) output Array[(partitionID,Array[BlockDetails])] to blocksGroupBy
           */
          var splits = Array[TableSplit]()
          if (carbonLoadModel.isDirectLoad) {
            // get all table Splits, this part means files were divide to different partitions
            splits = CarbonQueryUtil.getTableSplitsForDirectLoad(carbonLoadModel.getFactFilePath,
              partitioner.nodeList, partitioner.partitionCount
            )
            // get all partition blocks from file list
            blocksGroupBy = splits.map {
              split =>
                val pathBuilder = new StringBuilder()
                for (path <- split.getPartition.getFilesPath.asScala) {
                  pathBuilder.append(path).append(",")
                }
                if (pathBuilder.nonEmpty) {
                  pathBuilder.substring(0, pathBuilder.size - 1)
                }
                (split.getPartition.getUniqueID, SplitUtils.getSplits(pathBuilder.toString(),
                  sqlContext.sparkContext
                ))
            }
          } else {
            // get all table Splits,when come to this, means data have been partition
            splits = CarbonQueryUtil.getTableSplits(carbonLoadModel.getDatabaseName,
              carbonLoadModel.getTableName, null, partitioner
            )
            // get all partition blocks from factFilePath/uniqueID/
            blocksGroupBy = splits.map {
              split =>
                val pathBuilder = new StringBuilder()
                pathBuilder.append(carbonLoadModel.getFactFilePath)
                if (!carbonLoadModel.getFactFilePath.endsWith("/")
                    && !carbonLoadModel.getFactFilePath.endsWith("\\")) {
                  pathBuilder.append("/")
                }
                pathBuilder.append(split.getPartition.getUniqueID).append("/")
                (split.getPartition.getUniqueID,
                  SplitUtils.getSplits(pathBuilder.toString, sqlContext.sparkContext))
            }
          }

        case false =>
          /*
           * when data load handle by node partition
           * 1)clone the hadoop configuration,and set the file path to the configuration
           * 2)use NewHadoopRDD to get split,size:Math.max(minSize, Math.min(maxSize, blockSize))
           * 3)use DummyLoadRDD to group blocks by host,and let spark balance the block location
           * 4)DummyLoadRDD output (host,Array[BlockDetails])as the parameter to CarbonDataLoadRDD
           *   which parititon by host
           */
          val hadoopConfiguration = new Configuration(sqlContext.sparkContext.hadoopConfiguration)
          // FileUtils will skip file which is no csv, and return all file path which split by ','
          val filePaths = carbonLoadModel.getFactFilePath
          hadoopConfiguration.set("mapreduce.input.fileinputformat.inputdir", filePaths)
          hadoopConfiguration.set("mapreduce.input.fileinputformat.input.dir.recursive", "true")

          configSplitMaxSize(sqlContext.sparkContext, filePaths, hadoopConfiguration)

          val inputFormat = new org.apache.hadoop.mapreduce.lib.input.TextInputFormat
          inputFormat match {
            case configurable: Configurable =>
              configurable.setConf(hadoopConfiguration)
            case _ =>
          }
          val jobContext = new Job(hadoopConfiguration)
          val rawSplits = inputFormat.getSplits(jobContext).toArray
          val result = new Array[Partition](rawSplits.size)
          val blockList = rawSplits.map(inputSplit => {
            val fileSplit = inputSplit.asInstanceOf[FileSplit]
            new TableBlockInfo(fileSplit.getPath.toString,
              fileSplit.getStart, "1",
              fileSplit.getLocations, fileSplit.getLength
            ).asInstanceOf[Distributable]
          }
          )
          // group blocks to nodes, tasks
          val startTime = System.currentTimeMillis
          val activeNodes = DistributionUtil
            .ensureExecutorsAndGetNodeList(blockList, sqlContext.sparkContext)
          val nodeBlockMapping =
            CarbonLoaderUtil
              .nodeBlockMapping(blockList.toSeq.asJava, -1, activeNodes.toList.asJava).asScala
              .toSeq
          val timeElapsed: Long = System.currentTimeMillis - startTime
          logInfo("Total Time taken in block allocation : " + timeElapsed)
          logInfo("Total no of blocks : " + blockList.size
            + ", No.of Nodes : " + nodeBlockMapping.size
          )
          var str = ""
          nodeBlockMapping.foreach(entry => {
            val tableBlock = entry._2
            str = str + "#Node: " + entry._1 + " no.of.blocks: " + tableBlock.size()
            tableBlock.asScala.foreach(tableBlockInfo =>
              if (!tableBlockInfo.getLocations.exists(hostentry =>
                hostentry.equalsIgnoreCase(entry._1)
              )) {
                str = str + " , mismatch locations: " + tableBlockInfo.getLocations
                  .foldLeft("")((a, b) => a + "," + b)
              }
            )
            str = str + "\n"
          }
          )
          logInfo(str)
          blocksGroupBy = nodeBlockMapping.map(entry => {
            val blockDetailsList =
              entry._2.asScala.map(distributable => {
                val tableBlock = distributable.asInstanceOf[TableBlockInfo]
                new BlockDetails(tableBlock.getFilePath,
                  tableBlock.getBlockOffset, tableBlock.getBlockLength, tableBlock.getLocations
                )
              }).toArray
            (entry._1, blockDetailsList)
          }
          ).toArray
      }

      CarbonLoaderUtil.checkAndCreateCarbonDataLocation(hdfsStoreLocation,
        carbonLoadModel.getDatabaseName, carbonLoadModel.getTableName,
        partitioner.partitionCount, currentLoadCount.toString)
<<<<<<< HEAD
      val status = new
          CarbonDataLoadRDD(sqlContext.sparkContext,
            new DataLoadResultImpl(),
            carbonLoadModel,
            storeLocation,
            hdfsStoreLocation,
            kettleHomePath,
            partitioner,
            columinar,
            currentRestructNumber,
            currentLoadCount,
            tableCreationTime,
            schemaLastUpdatedTime,
            blocksGroupBy,
            isTableSplitPartition
          ).collect()
      val newStatusMap = scala.collection.mutable.Map.empty[String, String]
      status.foreach { eachLoadStatus =>
        val state = newStatusMap.get(eachLoadStatus._1)
        state match {
          case Some(CarbonCommonConstants.STORE_LOADSTATUS_FAILURE) =>
            newStatusMap.put(eachLoadStatus._1, eachLoadStatus._2.getLoadStatus)
          case Some(CarbonCommonConstants.STORE_LOADSTATUS_PARTIAL_SUCCESS)
            if eachLoadStatus._2.getLoadStatus == CarbonCommonConstants.STORE_LOADSTATUS_SUCCESS =>
            newStatusMap.put(eachLoadStatus._1, eachLoadStatus._2.getLoadStatus)
          case _ =>
            newStatusMap.put(eachLoadStatus._1, eachLoadStatus._2.getLoadStatus)
        }
      }

=======
>>>>>>> b82a960b
      var loadStatus = CarbonCommonConstants.STORE_LOADSTATUS_SUCCESS
      var status: Array[(String, LoadMetadataDetails)] = null
      try {
        status = new
            CarbonDataLoadRDD(sc.sparkContext,
              new DataLoadResultImpl(),
              carbonLoadModel,
              storeLocation,
              hdfsStoreLocation,
              kettleHomePath,
              partitioner,
              columinar,
              currentRestructNumber,
              currentLoadCount,
              cubeCreationTime,
              schemaLastUpdatedTime,
              blocksGroupBy,
              isTableSplitPartition
            ).collect()
        val newStatusMap = scala.collection.mutable.Map.empty[String, String]
        status.foreach { eachLoadStatus =>
          val state = newStatusMap.get(eachLoadStatus._1)
          state match {
            case Some(CarbonCommonConstants.STORE_LOADSTATUS_FAILURE) =>
              newStatusMap.put(eachLoadStatus._1, eachLoadStatus._2.getLoadStatus)
            case Some(CarbonCommonConstants.STORE_LOADSTATUS_PARTIAL_SUCCESS)
              if eachLoadStatus._2.getLoadStatus ==
                 CarbonCommonConstants.STORE_LOADSTATUS_SUCCESS =>
              newStatusMap.put(eachLoadStatus._1, eachLoadStatus._2.getLoadStatus)
            case _ =>
              newStatusMap.put(eachLoadStatus._1, eachLoadStatus._2.getLoadStatus)
          }
        }

        newStatusMap.foreach {
          case (key, value) =>
            if (value == CarbonCommonConstants.STORE_LOADSTATUS_FAILURE) {
              loadStatus = CarbonCommonConstants.STORE_LOADSTATUS_FAILURE
            } else if (value == CarbonCommonConstants.STORE_LOADSTATUS_PARTIAL_SUCCESS &&
                       !loadStatus.equals(CarbonCommonConstants.STORE_LOADSTATUS_FAILURE)) {
              loadStatus = CarbonCommonConstants.STORE_LOADSTATUS_PARTIAL_SUCCESS
            }
        }

        if (loadStatus != CarbonCommonConstants.STORE_LOADSTATUS_FAILURE &&
            partitionStatus == CarbonCommonConstants.STORE_LOADSTATUS_PARTIAL_SUCCESS) {
          loadStatus = partitionStatus
        }
      } catch {
        case ex: Throwable =>
          loadStatus = CarbonCommonConstants.STORE_LOADSTATUS_FAILURE
          logInfo("DataLoad failure")
          logger.error(ex)
      }

      if (loadStatus == CarbonCommonConstants.STORE_LOADSTATUS_FAILURE) {
        var message: String = ""
        logInfo("********starting clean up**********")
        if (isAgg) {
          // TODO:need to clean aggTable
          CarbonLoaderUtil.deleteTable(partitioner.partitionCount, carbonLoadModel.getDatabaseName,
            carbonLoadModel.getTableName, carbonLoadModel.getAggTableName, hdfsStoreLocation,
            currentRestructNumber
          )
          message = "Aggregate table creation failure"
        } else {
          CarbonLoaderUtil.deleteSegment(carbonLoadModel, currentLoadCount)
          val aggTables = carbonTable.getAggregateTablesName
          if (null != aggTables && !aggTables.isEmpty) {
            // TODO:need to clean aggTable
            val (result, _) = status(0)
            val newSlice = CarbonCommonConstants.LOAD_FOLDER + result
            aggTables.asScala.foreach { aggTableName =>
              CarbonLoaderUtil
                .deleteSlice(partitioner.partitionCount, carbonLoadModel.getDatabaseName,
                  carbonLoadModel.getTableName, hdfsStoreLocation, currentRestructNumber, newSlice)
            }
          }
          message = "DataLoad failure"
        }
        logInfo("********clean up done**********")
        logger.audit(s"Data load is failed for " +
          s"${carbonLoadModel.getDatabaseName}.${carbonLoadModel.getTableName}")
        logWarning("Cannot write load metadata file as data load failed")
        throw new Exception(message)
      } else {
        val metadataDetails = status(0)._2
        if (!isAgg) {
          val status = CarbonLoaderUtil
            .recordLoadMetadata(currentLoadCount,
              metadataDetails,
              carbonLoadModel,
              loadStatus,
              loadStartTime
            )
          if (!status) {
            val message = "Dataload failed due to failure in table status updation."
            logger.audit("Data load is failed for " +
              s"${carbonLoadModel.getDatabaseName}.${carbonLoadModel.getTableName}")
            logger.error("Dataload failed due to failure in table status updation.")
            throw new Exception(message)
          }
        } else if (!carbonLoadModel.isRetentionRequest) {
          // TODO : Handle it
          logInfo("********Database updated**********")
        }
        logger.audit("Data load is successful for " +
          s"${carbonLoadModel.getDatabaseName}.${carbonLoadModel.getTableName}")
      }
    }

  }

  def readLoadMetadataDetails(model: CarbonLoadModel, hdfsStoreLocation: String): Unit = {
    val metadataPath = model.getCarbonDataLoadSchema.getCarbonTable.getMetaDataFilepath
    val segmentStatusManager =
      new SegmentStatusManager(
        model.getCarbonDataLoadSchema.getCarbonTable.getAbsoluteTableIdentifier)
    val details = segmentStatusManager.readLoadMetadata(metadataPath)
    model.setLoadMetadataDetails(details.toList.asJava)
  }

  def deleteLoadsAndUpdateMetadata(
    carbonLoadModel: CarbonLoadModel,
    table: CarbonTable, partitioner: Partitioner,
    hdfsStoreLocation: String,
    isForceDeletion: Boolean,
    currentRestructNumber: Integer) {
    if (LoadMetadataUtil.isLoadDeletionRequired(carbonLoadModel)) {
      val loadMetadataFilePath = CarbonLoaderUtil
        .extractLoadMetadataFileLocation(carbonLoadModel)
      val segmentStatusManager = new SegmentStatusManager(table.getAbsoluteTableIdentifier)
      val details = segmentStatusManager
        .readLoadMetadata(loadMetadataFilePath)

      // Delete marked loads
      val isUpdationRequired = DeleteLoadFolders
        .deleteLoadFoldersFromFileSystem(carbonLoadModel, hdfsStoreLocation,
          partitioner.partitionCount, isForceDeletion, details)

      if (isUpdationRequired) {
        // Update load metadate file after cleaning deleted nodes
        CarbonLoaderUtil.writeLoadMetadata(
          carbonLoadModel.getCarbonDataLoadSchema,
          carbonLoadModel.getDatabaseName,
          carbonLoadModel.getTableName, details.toList.asJava
        )
      }
    }
  }

  def dropTable(
      sc: SparkContext,
      schema: String,
      table: String,
      partitioner: Partitioner) {
    val v: Value[Array[Object]] = new ValueImpl()
    new CarbonDropTableRDD(sc, v, schema, table, partitioner).collect
  }

  def cleanFiles(
      sc: SparkContext,
      carbonLoadModel: CarbonLoadModel,
      hdfsStoreLocation: String,
      partitioner: Partitioner) {
    val table = org.carbondata.core.carbon.metadata.CarbonMetadata.getInstance
      .getCarbonTable(carbonLoadModel.getDatabaseName + "_" + carbonLoadModel.getTableName)
    val metaDataPath: String = table.getMetaDataFilepath
    var currentRestructNumber = CarbonUtil
      .checkAndReturnCurrentRestructFolderNumber(metaDataPath, "RS_", false)
    if (-1 == currentRestructNumber) {
      currentRestructNumber = 0
    }
    val carbonLock = CarbonLockFactory
      .getCarbonLockObj(table.getAbsoluteTableIdentifier.getCarbonTableIdentifier,
        LockUsage.METADATA_LOCK
      )
    try {
      if (carbonLock.lockWithRetries()) {
        deleteLoadsAndUpdateMetadata(carbonLoadModel,
          table,
          partitioner,
          hdfsStoreLocation,
          isForceDeletion = true,
          currentRestructNumber)
      }
    }
    finally {
      if (carbonLock.unlock()) {
        logInfo("unlock the table metadata file successfully")
      } else {
        logError("Unable to unlock the metadata lock")
      }
    }
  }

}<|MERGE_RESOLUTION|>--- conflicted
+++ resolved
@@ -30,14 +30,8 @@
 import org.apache.hadoop.mapreduce.Job
 import org.apache.hadoop.mapreduce.lib.input.FileSplit
 import org.apache.spark.{Logging, Partition, SparkContext, SparkEnv}
-<<<<<<< HEAD
 import org.apache.spark.sql.{CarbonEnv, SQLContext}
 import org.apache.spark.sql.execution.command.{AlterTableModel, CompactionModel, Partitioner}
-=======
-import org.apache.spark.sql.{CarbonEnv, CarbonRelation, SQLContext}
-import org.apache.spark.sql.execution.command.{AlterTableModel, CompactionCallableModel,
-CompactionModel, Partitioner}
->>>>>>> b82a960b
 import org.apache.spark.sql.hive.DistributionUtil
 import org.apache.spark.util.{FileUtils, SplitUtils}
 
@@ -419,30 +413,8 @@
     def scanSegmentsAndSubmitJob(futureList: util.List[Future[Void]], loadsToMerge: util
     .List[LoadMetadataDetails]): Unit = {
 
-<<<<<<< HEAD
-            val future: Future[Void] = executor.submit(new CompactionCallable(hdfsStoreLocation,
-              carbonLoadModel,
-              partitioner,
-              storeLocation,
-              compactionModel.carbonTable,
-              kettleHomePath,
-              compactionModel.tableCreationTime,
-              loadsToMerge,
-              sqlContext
-            )
-            )
-            futureList.add(future)
-            segList = CarbonDataMergerUtil
-              .filterOutAlreadyMergedSegments(segList, loadsToMerge)
-          }
-          else {
-            break
-          }
-        }
-=======
       loadsToMerge.asScala.foreach(seg => {
         logger.info("loads identified for merge is " + seg.getLoadName)
->>>>>>> b82a960b
       }
       )
 
@@ -452,7 +424,7 @@
         storeLocation,
         compactionModel.carbonTable,
         kettleHomePath,
-        compactionModel.cubeCreationTime,
+        compactionModel.tableCreationTime,
         loadsToMerge,
         sqlContext,
         compactionModel.compactionType
@@ -750,44 +722,11 @@
       CarbonLoaderUtil.checkAndCreateCarbonDataLocation(hdfsStoreLocation,
         carbonLoadModel.getDatabaseName, carbonLoadModel.getTableName,
         partitioner.partitionCount, currentLoadCount.toString)
-<<<<<<< HEAD
-      val status = new
-          CarbonDataLoadRDD(sqlContext.sparkContext,
-            new DataLoadResultImpl(),
-            carbonLoadModel,
-            storeLocation,
-            hdfsStoreLocation,
-            kettleHomePath,
-            partitioner,
-            columinar,
-            currentRestructNumber,
-            currentLoadCount,
-            tableCreationTime,
-            schemaLastUpdatedTime,
-            blocksGroupBy,
-            isTableSplitPartition
-          ).collect()
-      val newStatusMap = scala.collection.mutable.Map.empty[String, String]
-      status.foreach { eachLoadStatus =>
-        val state = newStatusMap.get(eachLoadStatus._1)
-        state match {
-          case Some(CarbonCommonConstants.STORE_LOADSTATUS_FAILURE) =>
-            newStatusMap.put(eachLoadStatus._1, eachLoadStatus._2.getLoadStatus)
-          case Some(CarbonCommonConstants.STORE_LOADSTATUS_PARTIAL_SUCCESS)
-            if eachLoadStatus._2.getLoadStatus == CarbonCommonConstants.STORE_LOADSTATUS_SUCCESS =>
-            newStatusMap.put(eachLoadStatus._1, eachLoadStatus._2.getLoadStatus)
-          case _ =>
-            newStatusMap.put(eachLoadStatus._1, eachLoadStatus._2.getLoadStatus)
-        }
-      }
-
-=======
->>>>>>> b82a960b
       var loadStatus = CarbonCommonConstants.STORE_LOADSTATUS_SUCCESS
       var status: Array[(String, LoadMetadataDetails)] = null
       try {
         status = new
-            CarbonDataLoadRDD(sc.sparkContext,
+            CarbonDataLoadRDD(sqlContext.sparkContext,
               new DataLoadResultImpl(),
               carbonLoadModel,
               storeLocation,
@@ -797,7 +736,7 @@
               columinar,
               currentRestructNumber,
               currentLoadCount,
-              cubeCreationTime,
+              tableCreationTime,
               schemaLastUpdatedTime,
               blocksGroupBy,
               isTableSplitPartition
