--- conflicted
+++ resolved
@@ -151,23 +151,6 @@
       .asInstanceOf[CarbonRelation]
   }
 
-<<<<<<< HEAD
-  def checkDictionary(relation: CarbonRelation, columnName: String, value: String) {
-    val table = relation.tableMeta.carbonTable
-    val dimension = table.getDimensionByName(table.getFactTableName, columnName)
-    val tableIdentifier = new CarbonTableIdentifier(table.getDatabaseName, table.getFactTableName, "uniqueid")
-
-    val dictColumnIdentifier = new DictionaryColumnUniqueIdentifier(tableIdentifier,
-      dimension.getColumnIdentifier, dimension.getDataType
-    )
-    val dict = CarbonLoaderUtil.getDictionary(dictColumnIdentifier,
-      CarbonHiveContext.hdfsCarbonBasePath
-    )
-    assert(dict.getSurrogateKey(value) != CarbonCommonConstants.INVALID_SURROGATE_KEY)
-  }
-
-=======
->>>>>>> ad48c4c9
   test("[issue-80]Global Dictionary Generation") {
 
     var carbonLoadModel = buildCarbonLoadModel(sampleRelation, filePath, null, null)
